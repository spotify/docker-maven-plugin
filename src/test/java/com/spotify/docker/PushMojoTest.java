--- conflicted
+++ resolved
@@ -47,20 +47,6 @@
     verify(docker).push(eq("busybox"), any(AnsiProgressHandler.class));
   }
 
-<<<<<<< HEAD
-  // TODO (dxia) Figure out how load private-repo-settings.xml
-//  public void testPushPrivateRepo() throws Exception {
-//    final File pom = getTestFile("src/test/resources/pom-push-private-repo.xml");
-//    assertNotNull("Null pom.xml", pom);
-//    assertTrue("pom.xml does not exist", pom.exists());
-//
-//    final PushMojo mojo = (PushMojo) lookupMojo("push", pom);
-//    assertNotNull(mojo);
-//    final DockerClient docker = mock(DockerClient.class);
-//     mojo.execute();
-//     verify(docker).push(eq("busybox"), any(AnsiProgressHandler.class));
-//  }
-=======
   public void testPushPrivateRepo() throws Exception {
     final File pom = getTestFile("src/test/resources/pom-push-private-repo.xml");
     assertNotNull("Null pom.xml", pom);
@@ -73,6 +59,5 @@
     // mojo.execute();
     // verify(docker).push(eq("busybox"), any(AnsiProgressHandler.class));
   }
->>>>>>> 216dabe5
 
 }