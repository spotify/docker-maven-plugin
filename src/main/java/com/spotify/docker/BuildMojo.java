--- conflicted
+++ resolved
@@ -632,8 +632,7 @@
         // ensure all directories exist because copy operation will fail if they don't
         Files.createDirectories(destPath.getParent());
         Files.copy(sourcePath, destPath, StandardCopyOption.REPLACE_EXISTING);
-<<<<<<< HEAD
-        Files.setLastModifiedTime(destPath, FileTime.fromMillis(0));
+        Files.setLastModifiedTime(destPath, FileTime.fromMillis(1));
         
         if (!copyWholeDir) {
             final Path relativePath = Paths.get(targetPath, included);
@@ -644,12 +643,6 @@
       if (copyWholeDir) {
           final Path relativePath = Paths.get(targetPath);
           copiedPaths.add(relativePath.toString());
-=======
-        Files.setLastModifiedTime(destPath, FileTime.fromMillis(1));
-        // file location relative to docker directory, used later to generate Dockerfile
-        final Path relativePath = Paths.get(targetPath, included);
-        copiedPaths.add(relativePath.toString());
->>>>>>> 714463f3
       }
 
       // The list of included files returned from DirectoryScanner can be in a different order
