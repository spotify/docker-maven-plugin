--- conflicted
+++ resolved
@@ -27,6 +27,7 @@
 import static com.google.common.collect.Ordering.natural;
 import static com.spotify.docker.Utils.parseImageName;
 import static com.spotify.docker.Utils.pushImage;
+import static com.spotify.docker.Utils.pushImageTag;
 import static com.spotify.docker.Utils.writeImageInfoFile;
 import static com.typesafe.config.ConfigRenderOptions.concise;
 import static java.nio.charset.StandardCharsets.UTF_8;
@@ -78,21 +79,6 @@
 import java.util.jar.JarEntry;
 import java.util.jar.JarOutputStream;
 
-<<<<<<< HEAD
-=======
-import static com.google.common.base.CharMatcher.WHITESPACE;
-import static com.google.common.base.Strings.isNullOrEmpty;
-import static com.google.common.collect.Lists.newArrayList;
-import static com.google.common.collect.Ordering.natural;
-import static com.spotify.docker.Utils.parseImageName;
-import static com.spotify.docker.Utils.pushImage;
-import static com.spotify.docker.Utils.pushImageTag;
-import static com.spotify.docker.Utils.writeImageInfoFile;
-import static com.typesafe.config.ConfigRenderOptions.concise;
-import static java.nio.charset.StandardCharsets.UTF_8;
-import static java.util.Collections.emptyList;
-
->>>>>>> b85beaac
 /**
  * Used to build docker images.
  */
@@ -108,9 +94,9 @@
    * The Windows separator character.
    */
   private static final char WINDOWS_SEPARATOR = '\\';
-  
-  /**
-   * File to log output 
+
+  /**
+   * File to log output
    */
   @Parameter(property= "logOutput")
   private String logOutput;
@@ -363,7 +349,7 @@
             printStream = new PrintStream(os);
         }
         buildImage(docker, destination, printStream, buildParams());
-    }    
+    }
     tagImage(docker, forceTags);
 
     final DockerBuildInformation buildInfo = new DockerBuildInformation(imageName, getLog());
@@ -581,7 +567,7 @@
     docker.build(Paths.get(buildDir), imageName, progressHandler, buildParams);
     getLog().info("Built " + imageName);
   }
-  
+
   private void buildImage(final DockerClient docker, final String buildDir,
       final PrintStream printStream, final DockerClient.BuildParam... buildParams)
     throws MojoExecutionException, DockerException, IOException, InterruptedException {
@@ -589,7 +575,7 @@
         buildImage(docker, buildDir, handler, buildParams);
     }
   }
-  
+
   private void buildImage(final DockerClient docker, final String buildDir,
                           final DockerClient.BuildParam... buildParams)
       throws MojoExecutionException, DockerException, IOException, InterruptedException {
