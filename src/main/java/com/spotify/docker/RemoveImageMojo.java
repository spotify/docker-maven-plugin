/*
 * Copyright (c) 2014 Spotify AB.
 *
 * Licensed to the Apache Software Foundation (ASF) under one
 * or more contributor license agreements.  See the NOTICE file
 * distributed with this work for additional information
 * regarding copyright ownership.  The ASF licenses this file
 * to you under the Apache License, Version 2.0 (the
 * "License"); you may not use this file except in compliance
 * with the License.  You may obtain a copy of the License at
 *
 *   http://www.apache.org/licenses/LICENSE-2.0
 *
 * Unless required by applicable law or agreed to in writing,
 * software distributed under the License is distributed on an
 * "AS IS" BASIS, WITHOUT WARRANTIES OR CONDITIONS OF ANY
 * KIND, either express or implied.  See the License for the
 * specific language governing permissions and limitations
 * under the License.
 */

package com.spotify.docker;

import com.spotify.docker.client.DockerClient;
import com.spotify.docker.client.exceptions.DockerException;
import com.spotify.docker.client.exceptions.ImageNotFoundException;
import com.spotify.docker.client.messages.Image;
import com.spotify.docker.client.messages.RemovedImage;
import com.spotify.docker.client.shaded.javax.ws.rs.NotFoundException;

import org.apache.maven.plugin.MojoExecutionException;
import org.apache.maven.plugins.annotations.Mojo;
import org.apache.maven.plugins.annotations.Parameter;

import java.io.IOException;
import java.util.ArrayList;
import java.util.List;

import static com.google.common.base.Strings.isNullOrEmpty;
import static com.spotify.docker.Utils.parseImageName;

/**
 * Removes a docker image.
 */
@Mojo(name = "removeImage")
public class RemoveImageMojo extends AbstractDockerMojo {

  /**
   * Name of image to remove.
   */
  @Parameter(property = "imageName", required = true)
  private String imageName;

  /**
   * Additional tags to remove.
   */
  @Parameter(property = "dockerImageTags")
  private List<String> imageTags;

  /**
   * Additional tags to tag the image with.
   */
  @Parameter(property = "removeAllTags", defaultValue = "false")
  private boolean removeAllTags;

  protected void execute(final DockerClient docker)
      throws MojoExecutionException, DockerException, IOException, InterruptedException {
    final String[] imageNameParts = parseImageName(imageName);
    if (imageTags == null) {
<<<<<<< HEAD
      imageTags = Collections.singletonList("");
    } else if (removeAllTags) {
        getLog().info("Removal of all tags requested, searching for tags");
        // removal of all tags requested, loop over all images to find tags
        for (final Image currImage : docker.listImages()) {
            getLog().debug("Found image: " + currImage.toString());
            String[] parsedRepoTag;
            for (final String repoTag : currImage.repoTags()) {
                parsedRepoTag = parseImageName(repoTag);
                // if repo name matches imageName then save the tag for deletion
                if (parsedRepoTag[0].equals(imageNameWithoutTag)) {
                    imageTags.add(parsedRepoTag[1]);
                    getLog().info("Adding tag for removal: " + parsedRepoTag[1]);
                }
            }
        }
=======
      imageTags = new ArrayList<>(1);
>>>>>>> fdbaaba5
    }
    imageTags.add(imageNameParts[1]);

    for (final String imageTag : imageTags) {
      final String currImageName = imageNameParts[0] +
                             ((isNullOrEmpty(imageTag)) ? "" : (":" + imageTag));
      getLog().info("Removing -f " + currImageName);

      try {
        // force the image to be removed but don't remove untagged parents
        for (final RemovedImage removedImage : docker.removeImage(currImageName, true, false)) {
          getLog().info("Removed: " + removedImage.imageId());
        }
      } catch (ImageNotFoundException | NotFoundException e) {
        // ignoring 404 errors only
        getLog().warn("Image " + imageName + " doesn't exist and cannot be deleted - ignoring");
      }
    }
  }
}<|MERGE_RESOLUTION|>--- conflicted
+++ resolved
@@ -67,28 +67,24 @@
       throws MojoExecutionException, DockerException, IOException, InterruptedException {
     final String[] imageNameParts = parseImageName(imageName);
     if (imageTags == null) {
-<<<<<<< HEAD
-      imageTags = Collections.singletonList("");
+      imageTags = new ArrayList<>(1);
+      imageTags.add(imageNameParts[1]);
     } else if (removeAllTags) {
+        // removal of all tags requested, loop over all images to find tags
         getLog().info("Removal of all tags requested, searching for tags");
-        // removal of all tags requested, loop over all images to find tags
         for (final Image currImage : docker.listImages()) {
             getLog().debug("Found image: " + currImage.toString());
             String[] parsedRepoTag;
             for (final String repoTag : currImage.repoTags()) {
                 parsedRepoTag = parseImageName(repoTag);
                 // if repo name matches imageName then save the tag for deletion
-                if (parsedRepoTag[0].equals(imageNameWithoutTag)) {
+                if (parsedRepoTag[0].equals(imageNameParts[0])) {
                     imageTags.add(parsedRepoTag[1]);
                     getLog().info("Adding tag for removal: " + parsedRepoTag[1]);
                 }
             }
         }
-=======
-      imageTags = new ArrayList<>(1);
->>>>>>> fdbaaba5
     }
-    imageTags.add(imageNameParts[1]);
 
     for (final String imageTag : imageTags) {
       final String currImageName = imageNameParts[0] +
