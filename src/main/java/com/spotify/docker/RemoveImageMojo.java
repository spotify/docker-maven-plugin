/*
 * Copyright (c) 2014 Spotify AB.
 *
 * Licensed to the Apache Software Foundation (ASF) under one
 * or more contributor license agreements.  See the NOTICE file
 * distributed with this work for additional information
 * regarding copyright ownership.  The ASF licenses this file
 * to you under the Apache License, Version 2.0 (the
 * "License"); you may not use this file except in compliance
 * with the License.  You may obtain a copy of the License at
 *
 *   http://www.apache.org/licenses/LICENSE-2.0
 *
 * Unless required by applicable law or agreed to in writing,
 * software distributed under the License is distributed on an
 * "AS IS" BASIS, WITHOUT WARRANTIES OR CONDITIONS OF ANY
 * KIND, either express or implied.  See the License for the
 * specific language governing permissions and limitations
 * under the License.
 */

package com.spotify.docker;

import static com.google.common.base.Strings.isNullOrEmpty;
import static com.spotify.docker.Utils.parseImageName;

import java.io.IOException;
import java.util.ArrayList;
import java.util.List;

import org.apache.maven.plugin.MojoExecutionException;
import org.apache.maven.plugins.annotations.Mojo;
import org.apache.maven.plugins.annotations.Parameter;

import com.spotify.docker.client.DockerClient;
import com.spotify.docker.client.DockerException;
<<<<<<< HEAD
import com.spotify.docker.client.messages.RemovedImage;
import com.spotify.docker.client.shaded.javax.ws.rs.NotFoundException;
=======
>>>>>>> 7569676a
import com.spotify.docker.client.ImageNotFoundException;

/**
 * Removes a docker image.
 */
@Mojo(name = "removeImage")
public class RemoveImageMojo extends AbstractDockerMojo {

    /** Name of image to remove. */
    @Parameter(property = "imageName", required = true)
    private String imageName;

    /** Additional tags to tag the image with. */
    @Parameter(property = "dockerImageTags")
    private List<String> imageTags;
    
    protected void execute(DockerClient docker)
            throws MojoExecutionException, DockerException, IOException, InterruptedException {
<<<<<<< HEAD
        final String imageNameWithoutTag = parseImageName(imageName)[0];
        if (imageTags == null){
            imageTags = new ArrayList<String>();
            imageTags.add("");
        }
        for (final String imageTag : imageTags) {
             String currImagName = imageNameWithoutTag +
                          ((isNullOrEmpty(imageTag)) ? "" : ( ":"  + imageTag));
             getLog().info("Removing -f " + currImagName); 
             try {
                    // force the image to be removed but don't remove untagged parents 
                    for (RemovedImage removedImage: docker.removeImage(currImagName, true, false)){
                         getLog().info("Removed: " + removedImage.imageId());
                    }
             } catch (ImageNotFoundException | NotFoundException e){
                    // ignoring 404 errors only
                    getLog().warn("Image " + imageName + 
                        " does not exist and cannot be deleted - ignoring");
                continue;
             }
=======

        getLog().info("Removing -f " + imageName);

        try {
            // force the image to be removed but don't remove untagged parents 
            docker.removeImage(imageName, true, false);
        } catch (ImageNotFoundException e) {
            getLog().warn("Image " + imageName +
                    " does not exist and cannot be deleted - ignoring");
>>>>>>> 7569676a
        }
         
    }
}<|MERGE_RESOLUTION|>--- conflicted
+++ resolved
@@ -34,11 +34,8 @@
 
 import com.spotify.docker.client.DockerClient;
 import com.spotify.docker.client.DockerException;
-<<<<<<< HEAD
 import com.spotify.docker.client.messages.RemovedImage;
 import com.spotify.docker.client.shaded.javax.ws.rs.NotFoundException;
-=======
->>>>>>> 7569676a
 import com.spotify.docker.client.ImageNotFoundException;
 
 /**
@@ -57,7 +54,6 @@
     
     protected void execute(DockerClient docker)
             throws MojoExecutionException, DockerException, IOException, InterruptedException {
-<<<<<<< HEAD
         final String imageNameWithoutTag = parseImageName(imageName)[0];
         if (imageTags == null){
             imageTags = new ArrayList<String>();
@@ -74,21 +70,10 @@
                     }
              } catch (ImageNotFoundException | NotFoundException e){
                     // ignoring 404 errors only
-                    getLog().warn("Image " + imageName + 
+                    getLog().warn("Image " + currImagName + 
                         " does not exist and cannot be deleted - ignoring");
-                continue;
+                //continue to next tag from list;
              }
-=======
-
-        getLog().info("Removing -f " + imageName);
-
-        try {
-            // force the image to be removed but don't remove untagged parents 
-            docker.removeImage(imageName, true, false);
-        } catch (ImageNotFoundException e) {
-            getLog().warn("Image " + imageName +
-                    " does not exist and cannot be deleted - ignoring");
->>>>>>> 7569676a
         }
          
     }
